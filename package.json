--- conflicted
+++ resolved
@@ -1,10 +1,6 @@
 {
   "name": "agent-communication-mcp",
-<<<<<<< HEAD
-  "version": "0.1.2",
-=======
-  "version": "0.2.0",
->>>>>>> 3229a239
+  "version": "0.2.1",
   "description": "MCP server enabling room-based messaging between multiple agents",
   "main": "dist/index.js",
   "types": "dist/index.d.ts",
